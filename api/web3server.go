package api

import (
	"context"
	"encoding/hex"
	"encoding/json"
	"fmt"
<<<<<<< HEAD
	"io/ioutil"
=======
	"io"
>>>>>>> 77587d20
	"math/big"
	"net/http"
	"strconv"
	"time"

	"github.com/ethereum/go-ethereum/core/types"
	"github.com/iotexproject/go-pkgs/crypto"
	"github.com/iotexproject/go-pkgs/hash"
	"github.com/iotexproject/go-pkgs/util"
	"github.com/iotexproject/iotex-address/address"
	"github.com/iotexproject/iotex-proto/golang/iotextypes"
	"github.com/pkg/errors"
	"github.com/prometheus/client_golang/prometheus"
	"github.com/tidwall/gjson"
	"go.uber.org/zap"
	"google.golang.org/grpc/codes"
	"google.golang.org/grpc/status"
	"google.golang.org/protobuf/proto"

	"github.com/iotexproject/iotex-core/action"
	"github.com/iotexproject/iotex-core/pkg/log"
	"github.com/iotexproject/iotex-core/pkg/util/byteutil"
)

const (
	contentType                 = "application/json"
	metamaskBalanceContractAddr = "io1k8uw2hrlvnfq8s2qpwwc24ws2ru54heenx8chr"
)

type (
	// Web3Server contains web3 server and the pointer to api coreservice
	Web3Server struct {
		web3Server  *http.Server
		coreService *coreService
		cache       apiCache
	}

	web3Resp struct {
		Jsonrpc string      `json:"jsonrpc"`
		ID      int         `json:"id"`
		Result  interface{} `json:"result"`
	}
	web3Err struct {
		Jsonrpc string     `json:"jsonrpc"`
		ID      int        `json:"id"`
		Error   errMessage `json:"error"`
	}

	errMessage struct {
		Code    int    `json:"code"`
		Message string `json:"message"`
	}

	logsObject struct {
		Removed          bool     `json:"removed"`
		LogIndex         string   `json:"logIndex"`
		TransactionIndex string   `json:"transactionIndex"`
		TransactionHash  string   `json:"transactionHash"`
		BlockHash        string   `json:"blockHash"`
		BlockNumber      string   `json:"blockNumber"`
		Address          string   `json:"address"`
		Data             string   `json:"data"`
		Topics           []string `json:"topics"`
	}

	receiptObject struct {
		TransactionIndex  string       `json:"transactionIndex"`
		TransactionHash   string       `json:"transactionHash"`
		BlockHash         string       `json:"blockHash"`
		BlockNumber       string       `json:"blockNumber"`
		From              string       `json:"from"`
		To                *string      `json:"to"`
		CumulativeGasUsed string       `json:"cumulativeGasUsed"`
		GasUsed           string       `json:"gasUsed"`
		ContractAddress   *string      `json:"contractAddress"`
		LogsBloom         string       `json:"logsBloom"`
		Logs              []logsObject `json:"logs"`
		Status            string       `json:"status"`
	}

	filterObject struct {
		LogHeight  uint64     `json:"logHeight"`
		FilterType string     `json:"filterType"`
		FromBlock  string     `json:"fromBlock,omitempty"`
		ToBlock    string     `json:"toBlock,omitempty"`
		Address    []string   `json:"address,omitempty"`
		Topics     [][]string `json:"topics,omitempty"`
	}
)

var (
	web3ServerMtc = prometheus.NewCounterVec(prometheus.CounterOpts{
		Name: "iotex_web3_api_metrics",
		Help: "web3 api metrics.",
	}, []string{"method"})

	errUnkownType     = errors.New("wrong type of params")
	errNullPointer    = errors.New("null pointer")
	errInvalidFormat  = errors.New("invalid format of request")
	errNotImplemented = errors.New("method not implemented")
	errInvalidFiterID = errors.New("filter not found")
	errInvalidBlock   = errors.New("invalid block")

	_pendingBlockNumber  = "pending"
	_latestBlockNumber   = "latest"
	_earliestBlockNumber = "earliest"
)

func init() {
	prometheus.MustRegister(web3ServerMtc)
}

// NewWeb3Server creates a new web3 server
func NewWeb3Server(core *coreService, httpPort int, cacheURL string) *Web3Server {
	svr := &Web3Server{
		web3Server: &http.Server{
			Addr: ":" + strconv.Itoa(httpPort),
		},
		coreService: core,
	}

	mux := http.NewServeMux()
	mux.Handle("/", svr)
	svr.web3Server.Handler = mux
	svr.cache = newAPICache(15*time.Minute, cacheURL)
	return svr
}

// Start starts the API server
func (svr *Web3Server) Start() error {
	go func() {
		if err := svr.web3Server.ListenAndServe(); err != nil && err != http.ErrServerClosed {
			log.L().Fatal("Node failed to serve.", zap.Error(err))
		}
	}()
	return nil
}

// Stop stops the API server
func (svr *Web3Server) Stop() error {
	return svr.web3Server.Shutdown(context.Background())
}

func (svr *Web3Server) ServeHTTP(w http.ResponseWriter, req *http.Request) {
	switch req.Method {
	case "POST":
		httpResp := svr.handlePOSTReq(req)

		// write results into http reponse
		w.Header().Set("Content-Type", "application/json; charset=UTF-8")
		if err := json.NewEncoder(w).Encode(httpResp); err != nil {
			log.L().Warn("fail to respond request.")
		}
	default:
		w.WriteHeader(http.StatusMethodNotAllowed)
	}
}

func (svr *Web3Server) handlePOSTReq(req *http.Request) interface{} {
	web3Reqs, err := parseWeb3Reqs(req)
	if err != nil {
		err := errors.Wrap(err, "failed to parse web3 requests.")
		return packAPIResult(nil, err, 0)
	}
	if !web3Reqs.IsArray() {
		return svr.handleWeb3Req(web3Reqs)
	}
	web3Resps := make([]interface{}, 0)
	for _, web3Req := range web3Reqs.Array() {
		web3Resps = append(web3Resps, svr.handleWeb3Req(web3Req))
	}
	return web3Resps
}

func (svr *Web3Server) handleWeb3Req(web3Req gjson.Result) interface{} {
	var (
		res    interface{}
		err    error
		params = web3Req.Get("params").Value()
		method = web3Req.Get("method").Value()
	)
	switch method {
	case "eth_accounts":
		res, err = svr.ethAccounts()
	case "eth_gasPrice":
		res, err = svr.gasPrice()
	case "eth_getBlockByHash":
		res, err = svr.getBlockByHash(params)
	case "eth_chainId":
		res, err = svr.getChainID()
	case "eth_blockNumber":
		res, err = svr.getBlockNumber()
	case "eth_getBalance":
		res, err = svr.getBalance(params)
	case "eth_getTransactionCount":
		res, err = svr.getTransactionCount(params)
	case "eth_call":
		res, err = svr.call(params)
	case "eth_getCode":
		res, err = svr.getCode(params)
	case "eth_protocolVersion":
		res, err = svr.getProtocolVersion()
	case "web3_clientVersion":
		res, err = svr.getNodeInfo()
	case "net_version":
		res, err = svr.getNetworkID()
	case "net_peerCount":
		res, err = svr.getPeerCount()
	case "net_listening":
		res, err = svr.isListening()
	case "eth_syncing":
		res, err = svr.isSyncing()
	case "eth_mining":
		res, err = svr.isMining()
	case "eth_hashrate":
		res, err = svr.getHashrate()
	case "eth_getLogs":
		var filter *filterObject
		if filter, err = parseLogRequest(web3Req.Get("params")); err == nil {
			res, err = svr.getLogs(filter)
		}
	case "eth_getBlockTransactionCountByHash":
		res, err = svr.getBlockTransactionCountByHash(params)
	case "eth_getBlockByNumber":
		res, err = svr.getBlockByNumber(params)
	case "eth_estimateGas":
		res, err = svr.estimateGas(params)
	case "eth_sendRawTransaction":
		res, err = svr.sendRawTransaction(params)
	case "eth_getTransactionByHash":
		res, err = svr.getTransactionByHash(params)
	case "eth_getTransactionByBlockNumberAndIndex":
		res, err = svr.getTransactionByBlockNumberAndIndex(params)
	case "eth_getTransactionByBlockHashAndIndex":
		res, err = svr.getTransactionByBlockHashAndIndex(params)
	case "eth_getBlockTransactionCountByNumber":
		res, err = svr.getBlockTransactionCountByNumber(params)
	case "eth_getTransactionReceipt":
		res, err = svr.getTransactionReceipt(params)
	case "eth_getStorageAt":
		res, err = svr.getStorageAt(params)
	case "eth_getFilterLogs":
		res, err = svr.getFilterLogs(params)
	case "eth_getFilterChanges":
		res, err = svr.getFilterChanges(params)
	case "eth_uninstallFilter":
		res, err = svr.uninstallFilter(params)
	case "eth_newFilter":
		var filter *filterObject
		if filter, err = parseLogRequest(web3Req.Get("params")); err == nil {
			res, err = svr.newFilter(filter)
		}
	case "eth_newBlockFilter":
		res, err = svr.newBlockFilter()
	case "eth_coinbase", "eth_getUncleCountByBlockHash", "eth_getUncleCountByBlockNumber", "eth_sign", "eth_signTransaction", "eth_sendTransaction", "eth_getUncleByBlockHashAndIndex", "eth_getUncleByBlockNumberAndIndex", "eth_pendingTransactions":
		res, err = svr.unimplemented()
	default:
		res, err = nil, errors.Wrapf(errors.New("web3 method not found"), "method: %s\n", web3Req.Get("method"))
	}
	if err != nil {
		log.L().Error("web3server",
			zap.String("requestParams", fmt.Sprintf("%+v", web3Req)),
			zap.Error(err))
	}
	web3ServerMtc.WithLabelValues(method.(string)).Inc()
	web3ServerMtc.WithLabelValues("requests_total").Inc()
	return packAPIResult(res, err, int(web3Req.Get("id").Int()))
}

func parseWeb3Reqs(req *http.Request) (gjson.Result, error) {
	data, err := io.ReadAll(req.Body)
	if err != nil {
		return gjson.Result{}, err
	}
	if !gjson.Valid(string(data)) {
		return gjson.Result{}, errors.New("request json format is not valid")
	}
	ret := gjson.Parse(string(data))
	// check rquired field
	for _, req := range ret.Array() {
		id := req.Get("id")
		method := req.Get("method")
		if !id.Exists() || !method.Exists() {
			return gjson.Result{}, errors.New("request field is incomplete")
		}
	}
	return ret, nil
}

// error code: https://eth.wiki/json-rpc/json-rpc-error-codes-improvement-proposal
func packAPIResult(res interface{}, err error, id int) interface{} {
	if err != nil {
		var (
			errCode int
			errMsg  string
		)
		if s, ok := status.FromError(err); ok {
			errCode, errMsg = int(s.Code()), s.Message()
		} else {
			errCode, errMsg = -32603, err.Error()
		}
		return web3Err{
			Jsonrpc: "2.0",
			ID:      id,
			Error: errMessage{
				Code:    errCode,
				Message: errMsg,
			},
		}
	}
	return web3Resp{
		Jsonrpc: "2.0",
		ID:      id,
		Result:  res,
	}
}

func (svr *Web3Server) ethAccounts() (interface{}, error) {
	return []string{}, nil
}

func (svr *Web3Server) gasPrice() (interface{}, error) {
	ret, err := svr.coreService.SuggestGasPrice()
	if err != nil {
		return nil, err
	}
	return uint64ToHex(ret), nil
}

func (svr *Web3Server) getChainID() (interface{}, error) {
	return uint64ToHex(uint64(svr.coreService.EVMNetworkID())), nil
}

func (svr *Web3Server) getBlockNumber() (interface{}, error) {
	return uint64ToHex(svr.coreService.bc.TipHeight()), nil
}

func (svr *Web3Server) getBlockByNumber(in interface{}) (interface{}, error) {
	blkNum, isDetailed, err := getStringAndBoolFromArray(in)
	if err != nil {
		return nil, err
	}
	num, err := svr.parseBlockNumber(blkNum)
	if err != nil {
		return nil, err
	}

	blkMetas, err := svr.coreService.BlockMetas(num, 1)
	if err != nil {
		st, ok := status.FromError(err)
		if ok && st.Code() == codes.InvalidArgument {
			return nil, nil
		}
		return nil, err
	}
	if len(blkMetas) == 0 {
		return nil, nil
	}
	return svr.getBlockWithTransactions(blkMetas[0], isDetailed)
}

func (svr *Web3Server) getBalance(in interface{}) (interface{}, error) {
	addr, err := getStringFromArray(in, 0)
	if err != nil {
		return nil, err
	}
	ioAddr, err := ethAddrToIoAddr(addr)
	if err != nil {
		return nil, err
	}
	accountMeta, _, err := svr.coreService.Account(ioAddr)
	if err != nil {
		return nil, err
	}
	return intStrToHex(accountMeta.Balance)
}

// getTransactionCount returns the nonce for the given address
func (svr *Web3Server) getTransactionCount(in interface{}) (interface{}, error) {
	addr, err := getStringFromArray(in, 0)
	if err != nil {
		return nil, err
	}
	ioAddr, err := ethAddrToIoAddr(addr)
	if err != nil {
		return nil, err
	}
	blkNum, err := getStringFromArray(in, 1)
	if err != nil {
		return nil, err
	}
	if blkNum == _pendingBlockNumber {
		pendingNonce, err := svr.coreService.ap.GetPendingNonce(ioAddr.String())
		if err != nil {
			return nil, err
		}
		return uint64ToHex(pendingNonce), nil
	}
	// TODO: returns the nonce in given block height after archive mode is supported
	accountMeta, _, err := svr.coreService.Account(ioAddr)
	if err != nil {
		return nil, err
	}
	return uint64ToHex(accountMeta.GetPendingNonce()), nil
}

func (svr *Web3Server) call(in interface{}) (interface{}, error) {
	callerAddr, to, gasLimit, value, data, err := parseCallObject(in)
	if err != nil {
		return nil, err
	}
	if to == metamaskBalanceContractAddr {
		return nil, nil
	}
	exec, _ := action.NewExecution(to, 0, value, gasLimit, big.NewInt(0), data)
	ret, _, err := svr.coreService.ReadContract(context.Background(), callerAddr, exec)
	if err != nil {
		return nil, err
	}
	return "0x" + ret, nil
}

func (svr *Web3Server) estimateGas(in interface{}) (interface{}, error) {
	from, to, gasLimit, value, data, err := parseCallObject(in)
	if err != nil {
		return nil, err
	}

	var estimatedGas uint64
	if isContract, _ := svr.isContractAddr(to); isContract {
		exec, _ := action.NewExecution(to, 0, value, gasLimit, big.NewInt(0), data)
		estimatedGas, err = svr.coreService.EstimateExecutionGasConsumption(context.Background(), exec, from)
		if err != nil {
			return nil, err
		}
	} else {
		// TODO: support staking actions
		estimatedGas, err = svr.coreService.CalculateGasConsumption(action.TransferBaseIntrinsicGas, action.TransferPayloadGas, uint64(len(data)))
		if err != nil {
			return nil, err
		}
	}
	if estimatedGas < 21000 {
		estimatedGas = 21000
	}
	return uint64ToHex(estimatedGas), nil
}

func (svr *Web3Server) sendRawTransaction(in interface{}) (interface{}, error) {
	// parse raw data string from json request
	dataStr, err := getStringFromArray(in, 0)
	if err != nil {
		return nil, err
	}

	chainID := svr.coreService.EVMNetworkID()
	tx, isEthEncoding, err := action.DecodeRawTx(dataStr, chainID)
	if err != nil {
		return nil, err
	}

	// load the value of gasPrice, value, to
	gasPrice, value, to := "0", "0", ""
	if tx.GasPrice() != nil {
		gasPrice = tx.GasPrice().String()
	}
	if tx.Value() != nil {
		value = tx.Value().String()
	}
	if tx.To() != nil {
		ioAddr, _ := address.FromBytes(tx.To().Bytes())
		to = ioAddr.String()
	}

	req := &iotextypes.Action{
		Core: &iotextypes.ActionCore{
			Version:  1,
			Nonce:    tx.Nonce(),
			GasLimit: tx.Gas(),
			GasPrice: gasPrice,
			// TODO: change the chainid to svr.coreService.ChainID()
			ChainID: 0,
		},
	}

	// TODO: process special staking action

	if isContract, _ := svr.isContractAddr(to); !isContract {
		// transfer
		req.Core.Action = &iotextypes.ActionCore_Transfer{
			Transfer: &iotextypes.Transfer{
				Recipient: to,
				Payload:   tx.Data(),
				Amount:    value,
			},
		}
	} else {
		// execution
		req.Core.Action = &iotextypes.ActionCore_Execution{
			Execution: &iotextypes.Execution{
				Contract: to,
				Data:     tx.Data(),
				Amount:   value,
			},
		}
	}

	// extract signature from tx
	if req.Signature, err = action.GetSignatureFromEthTX(tx, chainID); err != nil {
		return nil, err
	}

	var rawHash []byte
	if isEthEncoding {
		req.Encoding = iotextypes.Encoding_ETHEREUM_RLP
		h := types.NewEIP155Signer(big.NewInt(int64(chainID))).Hash(tx)
		rawHash = h[:]
	} else {
		req.Encoding = iotextypes.Encoding_IOTEX_PROTOBUF
		h := hash.Hash256b(byteutil.Must(proto.Marshal(req.Core)))
		rawHash = h[:]
	}

	// recover public key
	pubkey, err := crypto.RecoverPubkey(rawHash, req.Signature)
	if err != nil {
		return nil, err
	}
	req.SenderPubKey = pubkey.Bytes()

	actionHash, err := svr.coreService.SendAction(context.Background(), req)
	if err != nil {
		return nil, err
	}
	return "0x" + actionHash, nil
}

func (svr *Web3Server) getCode(in interface{}) (interface{}, error) {
	addr, err := getStringFromArray(in, 0)
	if err != nil {
		return nil, err
	}
	ioAddr, err := ethAddrToIoAddr(addr)
	if err != nil {
		return nil, err
	}
	accountMeta, _, err := svr.coreService.Account(ioAddr)
	if err != nil {
		return nil, err
	}
	return "0x" + hex.EncodeToString(accountMeta.ContractByteCode), nil
}

func (svr *Web3Server) getNodeInfo() (interface{}, error) {
	packageVersion, _, _, goVersion, _ := svr.coreService.ServerMeta()
	return packageVersion + "/" + goVersion, nil
}

func (svr *Web3Server) getNetworkID() (interface{}, error) {
	return strconv.Itoa(int(svr.coreService.EVMNetworkID())), nil
}

func (svr *Web3Server) getPeerCount() (interface{}, error) {
	return "0x64", nil
}

func (svr *Web3Server) isListening() (interface{}, error) {
	return true, nil
}

func (svr *Web3Server) getProtocolVersion() (interface{}, error) {
	return "64", nil
}

func (svr *Web3Server) isSyncing() (interface{}, error) {
	return false, nil
}

func (svr *Web3Server) isMining() (interface{}, error) {
	return false, nil
}

func (svr *Web3Server) getHashrate() (interface{}, error) {
	return "0x500000", nil
}

func (svr *Web3Server) getBlockTransactionCountByHash(in interface{}) (interface{}, error) {
	h, err := getStringFromArray(in, 0)
	if err != nil {
		return nil, err
	}
	blkMeta, err := svr.coreService.BlockMetaByHash(util.Remove0xPrefix(h))
	if err != nil {
		return nil, errors.Wrap(err, "the block is not found")
	}
	return uint64ToHex(uint64(blkMeta.NumActions)), nil
}

func (svr *Web3Server) getBlockByHash(in interface{}) (interface{}, error) {
	h, isDetailed, err := getStringAndBoolFromArray(in)
	if err != nil {
		return nil, err
	}
	blkMeta, err := svr.coreService.BlockMetaByHash(util.Remove0xPrefix(h))
	if err != nil {
		st, ok := status.FromError(err)
		if ok && st.Code() == codes.NotFound {
			return nil, nil
		}
		return nil, err
	}
	return svr.getBlockWithTransactions(blkMeta, isDetailed)
}

func (svr *Web3Server) getTransactionByHash(in interface{}) (interface{}, error) {
	h, err := getStringFromArray(in, 0)
	if err != nil {
		return nil, err
	}
	actionInfos, err := svr.coreService.Action(util.Remove0xPrefix(h), false)
	if err != nil {
		st, ok := status.FromError(err)
		if ok && st.Code() == codes.Unavailable {
			return nil, nil
		}
		return nil, err
	}
	return svr.getTransactionFromActionInfo(actionInfos)
}

func (svr *Web3Server) getLogs(filter *filterObject) (interface{}, error) {
	from, to, err := svr.parseBlockRange(filter.FromBlock, filter.ToBlock)
	if err != nil {
		return nil, err
	}
	return svr.getLogsWithFilter(from, to, filter.Address, filter.Topics)
}

func (svr *Web3Server) getTransactionReceipt(in interface{}) (interface{}, error) {
	// parse action hash from request
	actHashStr, err := getStringFromArray(in, 0)
	if err != nil {
		return nil, err
	}

	// acquire action receipt by action hash
	actHash, err := hash.HexStringToHash256(util.Remove0xPrefix(actHashStr))
	if err != nil {
		return nil, errors.Wrapf(errUnkownType, "actHash: %s", actHashStr)
	}
	receipt, blkHash, err := svr.coreService.ReceiptByAction(actHash)
	if err != nil {
		st, ok := status.FromError(err)
		if ok && st.Code() == codes.NotFound {
			return nil, nil
		}
		return nil, err
	}

	// read contract address from receipt
	var contractAddr *string
	if len(receipt.ContractAddress) > 0 {
		res, err := ioAddrToEthAddr(receipt.ContractAddress)
		if err != nil {
			return nil, err
		}
		contractAddr = &res
	}

	// acquire transaction index by action hash
	actInfo, err := svr.coreService.Action(util.Remove0xPrefix(actHashStr), true)
	if err != nil {
		return nil, err
	}
	tx, err := svr.getTransactionFromActionInfo(actInfo)
	if err != nil {
		return nil, err
	}

	// acquire logsBloom from blockMeta
	blkMeta, err := svr.coreService.BlockMetaByHash(blkHash)
	if err != nil {
		return nil, err
	}

	// parse logs from receipt
	logs := make([]logsObject, 0)
	for _, v := range receipt.Logs() {
		topics := make([]string, 0)
		for _, tpc := range v.Topics {
			topics = append(topics, "0x"+hex.EncodeToString(tpc[:]))
		}
		addr, err := ioAddrToEthAddr(v.Address)
		if err != nil {
			return nil, err
		}
		log := logsObject{
			BlockHash:        "0x" + blkHash,
			TransactionHash:  "0x" + hex.EncodeToString(actHash[:]),
			TransactionIndex: uint64ToHex(uint64(v.TxIndex)),
			LogIndex:         uint64ToHex(uint64(v.Index)),
			BlockNumber:      uint64ToHex(v.BlockHeight),
			Address:          addr,
			Data:             "0x" + hex.EncodeToString(v.Data),
			Topics:           topics,
		}
		logs = append(logs, log)
	}
	return receiptObject{
		BlockHash:         "0x" + blkHash,
		BlockNumber:       uint64ToHex(receipt.BlockHeight),
		ContractAddress:   contractAddr,
		CumulativeGasUsed: uint64ToHex(receipt.GasConsumed),
		From:              tx.From,
		GasUsed:           uint64ToHex(receipt.GasConsumed),
		LogsBloom:         getLogsBloomFromBlkMeta(blkMeta),
		Status:            uint64ToHex(receipt.Status),
		To:                tx.To,
		TransactionHash:   "0x" + hex.EncodeToString(actHash[:]),
		TransactionIndex:  tx.TransactionIndex,
		Logs:              logs,
	}, nil

}

func (svr *Web3Server) getBlockTransactionCountByNumber(in interface{}) (interface{}, error) {
	blkNum, err := getStringFromArray(in, 0)
	if err != nil {
		return nil, err
	}
	num, err := svr.parseBlockNumber(blkNum)
	if err != nil {
		return nil, err
	}
	blkMetas, err := svr.coreService.BlockMetas(num, 1)
	if err != nil {
		return nil, err
	}
	if len(blkMetas) == 0 {
		return nil, errInvalidBlock
	}
	return uint64ToHex(uint64(blkMetas[0].NumActions)), nil
}

func (svr *Web3Server) getTransactionByBlockHashAndIndex(in interface{}) (interface{}, error) {
	blkHash, err := getStringFromArray(in, 0)
	if err != nil {
		return nil, err
	}
	idxStr, err := getStringFromArray(in, 1)
	if err != nil {
		return nil, err
	}
	idx, err := hexStringToNumber(idxStr)
	if err != nil {
		return nil, err
	}
	actionInfos, err := svr.coreService.ActionsByBlock(util.Remove0xPrefix(blkHash), idx, 1)
	if err != nil {
		st, ok := status.FromError(err)
		if ok && st.Code() == codes.NotFound {
			return nil, nil
		}
		return nil, err
	}
	if len(actionInfos) == 0 {
		return nil, nil
	}
	return svr.getTransactionFromActionInfo(actionInfos[0])
}

func (svr *Web3Server) getTransactionByBlockNumberAndIndex(in interface{}) (interface{}, error) {
	blkNum, err := getStringFromArray(in, 0)
	if err != nil {
		return nil, err
	}
	idxStr, err := getStringFromArray(in, 1)
	if err != nil {
		return nil, err
	}
	num, err := svr.parseBlockNumber(blkNum)
	if err != nil {
		return nil, err
	}
	idx, err := hexStringToNumber(idxStr)
	if err != nil {
		return nil, err
	}
	blkMetas, err := svr.coreService.BlockMetas(num, 1)
	if err != nil {
		st, ok := status.FromError(err)
		if ok && st.Code() == codes.InvalidArgument {
			return nil, nil
		}
		return nil, err
	}
	if len(blkMetas) == 0 {
		return nil, nil
	}
	actionInfos, err := svr.coreService.ActionsByBlock(blkMetas[0].Hash, idx, 1)
	if err != nil {
		st, ok := status.FromError(err)
		if ok && st.Code() == codes.NotFound {
			return nil, nil
		}
		return nil, err
	}
	if len(actionInfos) == 0 {
		return nil, nil
	}
	return svr.getTransactionFromActionInfo(actionInfos[0])
}

func (svr *Web3Server) getStorageAt(in interface{}) (interface{}, error) {
	ethAddr, err := getStringFromArray(in, 0)
	if err != nil {
		return nil, err
	}
	storagePos, err := getStringFromArray(in, 1)
	if err != nil {
		return nil, err
	}
	contractAddr, err := address.FromHex(ethAddr)
	if err != nil {
		return nil, err
	}
	pos, err := hexToBytes(storagePos)
	if err != nil {
		return nil, err
	}
	val, err := svr.coreService.ReadContractStorage(context.Background(), contractAddr, pos)
	if err != nil {
		return nil, err
	}
	return "0x" + hex.EncodeToString(val), nil
}

func (svr *Web3Server) newFilter(filter *filterObject) (interface{}, error) {
	//check the validity of filter before caching
	if filter == nil {
		return nil, errNullPointer
	}
	if _, err := svr.parseBlockNumber(filter.FromBlock); err != nil {
		return nil, errors.Wrapf(errUnkownType, "from: %s", filter.FromBlock)
	}
	if _, err := svr.parseBlockNumber(filter.ToBlock); err != nil {
		return nil, errors.Wrapf(errUnkownType, "to: %s", filter.ToBlock)
	}
	for _, ethAddr := range filter.Address {
		if _, err := ethAddrToIoAddr(ethAddr); err != nil {
			return nil, err
		}
	}
	for _, tp := range filter.Topics {
		for _, str := range tp {
			if _, err := hexToBytes(str); err != nil {
				return nil, err
			}
		}
	}

	// cache filter and return hash value of the filter as filter id
	filter.FilterType = "log"
	objInByte, _ := json.Marshal(*filter)
	keyHash := hash.Hash256b(objInByte)
	filterID := hex.EncodeToString(keyHash[:])
	err := svr.cache.Set(filterID, objInByte)
	if err != nil {
		return nil, err
	}
	return "0x" + filterID, nil
}

func (svr *Web3Server) newBlockFilter() (interface{}, error) {
	filterObj := filterObject{
		FilterType: "block",
		LogHeight:  svr.coreService.bc.TipHeight(),
	}
	objInByte, _ := json.Marshal(filterObj)
	keyHash := hash.Hash256b(objInByte)
	filterID := hex.EncodeToString(keyHash[:])
	err := svr.cache.Set(filterID, objInByte)
	if err != nil {
		return nil, err
	}
	return "0x" + filterID, nil
}

func (svr *Web3Server) uninstallFilter(in interface{}) (interface{}, error) {
	id, err := getStringFromArray(in, 0)
	if err != nil {
		return nil, err
	}
	return svr.cache.Del(util.Remove0xPrefix(id)), nil
}

func (svr *Web3Server) getFilterChanges(in interface{}) (interface{}, error) {
	filterID, err := getStringFromArray(in, 0)
	if err != nil {
		return nil, err
	}
	filterID = util.Remove0xPrefix(filterID)
	filterObj, err := loadFilterFromCache(svr.cache, filterID)
	if err != nil {
		return nil, err
	}
	var (
		ret          interface{}
		newLogHeight uint64
		tipHeight    = svr.coreService.bc.TipHeight()
	)
	switch filterObj.FilterType {
	case "log":
		if filterObj.LogHeight > tipHeight {
			return []logsObject{}, nil
		}
		from, to, hasNewLogs, err := svr.getLogQueryRange(filterObj.FromBlock, filterObj.ToBlock, filterObj.LogHeight)
		if err != nil {
			return nil, err
		}
		if !hasNewLogs {
			return []logsObject{}, nil
		}
		logs, err := svr.getLogsWithFilter(from, to, filterObj.Address, filterObj.Topics)
		if err != nil {
			return nil, err
		}
		ret, newLogHeight = logs, tipHeight+1
	case "block":
		if filterObj.LogHeight > tipHeight {
			return []string{}, nil
		}
		queryCount := tipHeight - filterObj.LogHeight + 1
		if queryCount > svr.coreService.cfg.API.RangeQueryLimit {
			queryCount = svr.coreService.cfg.API.RangeQueryLimit
		}
		blkMetas, err := svr.coreService.BlockMetas(filterObj.LogHeight, queryCount)
		if err != nil {
			return nil, err
		}
		hashArr := make([]string, 0)
		for _, v := range blkMetas {
			hashArr = append(hashArr, "0x"+v.Hash)
		}
		ret, newLogHeight = hashArr, filterObj.LogHeight+queryCount
	default:
		return nil, errors.Wrapf(errUnkownType, "filterType: %s", filterObj.FilterType)
	}

	// update the logHeight of filter cache
	filterObj.LogHeight = newLogHeight
	objInByte, _ := json.Marshal(filterObj)
	if err = svr.cache.Set(filterID, objInByte); err != nil {
		return nil, err
	}
	return ret, nil
}

func (svr *Web3Server) getFilterLogs(in interface{}) (interface{}, error) {
	filterID, err := getStringFromArray(in, 0)
	if err != nil {
		return nil, err
	}
	filterID = util.Remove0xPrefix(filterID)
	filterObj, err := loadFilterFromCache(svr.cache, filterID)
	if err != nil {
		return nil, err
	}
	if filterObj.FilterType != "log" {
		return nil, errInvalidFiterID
	}
	from, to, err := svr.parseBlockRange(filterObj.FromBlock, filterObj.ToBlock)
	if err != nil {
		return nil, err
	}
	return svr.getLogsWithFilter(from, to, filterObj.Address, filterObj.Topics)
}

func (svr *Web3Server) unimplemented() (interface{}, error) {
	return nil, errNotImplemented
}<|MERGE_RESOLUTION|>--- conflicted
+++ resolved
@@ -5,11 +5,7 @@
 	"encoding/hex"
 	"encoding/json"
 	"fmt"
-<<<<<<< HEAD
-	"io/ioutil"
-=======
 	"io"
->>>>>>> 77587d20
 	"math/big"
 	"net/http"
 	"strconv"
